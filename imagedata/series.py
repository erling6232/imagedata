"""Image series
"""

import copy
import numpy as np
from numpy.compat import basestring
import logging
import pydicom.dataset
import pydicom.datadict
# import numpy.core._multiarray_umath

import imagedata.axis
import imagedata.formats
import imagedata.readdata as readdata
import imagedata.formats.dicomlib.uid
from imagedata.header import Header, add_template, add_geometry

logging.getLogger(__name__).addHandler(logging.NullHandler())

# Verify that pathlib.Path module is available
# Set Path variable to reflect state
try:
    from pathlib import Path
except ImportError:
    Path = None


class DoNotSetSlicesError(Exception):
    pass


def is_pathlib_path(obj):
    """
    Check whether obj is a pathlib.Path object.
    """
    return Path is not None and isinstance(obj, Path)


class Series(np.ndarray):
    """Series class

    Load in image series.

    Example:
        image = Series('directory/')
    """

    name = "Series"
    description = "Image series"
    authors = "Erling Andersen"
    version = "1.1.1"
    url = "www.helse-bergen.no"

    def __new__(cls, data, input_order='none',
                opts=None, shape=(0,), dtype=float, buffer=None, offset=0,
                strides=None, order=None,
                template=None, geometry=None):
        """
        - opts: Input options (argparse.Namespace or dict)
        """

        if issubclass(type(template), Series):
            template = template.header
        if issubclass(type(geometry), Series):
            geometry = geometry.header
        if issubclass(type(data), np.ndarray):
            logging.debug('Series.__new__: data ({}) is subclass of np.ndarray'.format(type(data)))
            obj = np.asarray(data).view(cls)
            # Initialize attributes to defaults
            # cls.__init_attributes(cls, obj)
            # obj.header = Header() # Already set in __array_finalize__

            if issubclass(type(data), Series):
                # Copy attributes from existing Series to newly created obj
                # obj.__dict__ = data.__dict__.copy()  # carry forward attributes
                obj.header = copy.copy(data.header)  # carry forward attributes

            # set the new 'input_order' attribute to the value passed
            obj.header.input_order = input_order
            # obj.header.set_default_values() # Already done in __array_finalize__
            add_template(obj.header, template)
            add_geometry(obj.header, geometry)
            return obj
        logging.debug('Series.__new__: data is NOT subclass of Series, type {}'.format(type(data)))

        if issubclass(type(data), np.uint16) or issubclass(type(data), np.float32):
            obj = np.asarray(data).view(cls)
            # cls.__init_attributes(cls, obj)
            obj.header = Header()
            obj.header.input_order = input_order
            obj.header.set_default_values(obj.axes)
            add_template(obj.header, template)
            add_geometry(obj.header, geometry)
            return obj

        # Assuming data is url to input data
        if isinstance(data, basestring):
            urls = data
        elif isinstance(data, list):
            urls = data
        elif is_pathlib_path(data):
            urls = data.resolve()
        else:
            # raise ValueError("Input data could not be resolved: ({}) {}".format(type(data),data))
            obj = np.asarray(data).view(cls)
            # cls.__init_attributes(cls, obj)
            obj.header = Header()
            obj.header.input_order = input_order
            obj.header.set_default_values(obj.axes)
            add_template(obj.header, template)
            add_geometry(obj.header, geometry)
            return obj

        # Read input, hdr is dict of attributes
        hdr, si = readdata.read(urls, input_order, opts)

        obj = np.asarray(si).view(cls)
        assert obj.header, "No Header found in obj.header"

        # set the new 'input_order' attribute to the value passed
        obj.header.input_order = input_order
        # Copy attributes from hdr dict to newly created obj
        logging.debug('Series.__new__: Copy attributes from hdr dict to newly created obj')
        if obj.axes is None and 'axes' in hdr:
            axes = hdr['axes']
        else:
            axes = obj.axes
        obj.header.set_default_values(axes)
        for attr in hdr.keys():
            setattr(obj.header, attr, hdr[attr])
        # Store any template and geometry headers,
        add_template(obj.header, template)
        add_geometry(obj.header, geometry)
        # Finally, we must return the newly created object
        return obj

    def __array_finalize__(self, obj) -> None:
        # logging.debug("Series.__array_finalize__: entered obj: {}".format(type(obj)))
        # ``self`` is a new object resulting from
        # ndarray.__new__(Series, ...), therefore it only has
        # attributes that the ndarray.__new__ constructor gave it -
        # i.e. those of a standard ndarray.
        #
        # We could have got to the ndarray.__new__ call in 3 ways:
        # From an explicit constructor - e.g. Series():
        #    obj is None
        #    (we're in the middle of the Series.__new__
        #    constructor, and self.__input_order will be set when we return to
        #    Series.__new__)
        if obj is None:
            return
        # From view casting - e.g arr.view(Series):
        #    obj is arr
        #    (type(obj) can be Series)
        # From new-from-template - e.g Series[:3]
        #    type(obj) is Series
        #
        # Note that it is here, rather than in the __new__ method,
        # that we set the default value for 'input_order', because this
        # method sees all creation of default objects - with the
        # Series.__new__ constructor, but also with arr.view(Series).
        # logging.debug("Series.__array_finalize__: obj: {}".format(type(obj)))

        if issubclass(type(obj), Series):
            # Copy attributes from obj to newly created self
            # logging.debug('Series.__array_finalize__: Copy attributes from {}'.format(type(obj)))
            # self.__dict__ = obj.__dict__.copy()  # carry forward attributes
            self.header = copy.copy(obj.header)  # carry forward attributes
        else:
            self.header = Header()
            self.header.set_default_values(self.axes)

        # We do not need to return anything

    def __array_ufunc__(self, ufunc, method, *inputs, **kwargs):
        # logging.debug('Series.__array_ufunc__ method: %s' % method)
        args = []
        in_no = []
        # logging.debug('Series.__array_ufunc__ inputs: %s %d' % (
        #    type(inputs), len(inputs)))
        for i, input_ in enumerate(inputs):
            if isinstance(input_, Series):
                in_no.append(i)
                args.append(input_.view(np.ndarray))
                # logging.debug('                       input %d: Series' % i)
                # logging.debug('                       input %s: ' % type(input_))
                # logging.debug('                       input spacing {} '.format(
                #        input_.spacing))
            else:
                args.append(input_)

        outputs = kwargs.pop('out', None)
        out_no = []
        # logging.debug('Series.__array_ufunc__ inputs: %d' % len(inputs))
        if outputs:
            out_args = []
            for j, output in enumerate(outputs):
                if isinstance(output, Series):
                    out_no.append(j)
                    out_args.append(output.view(np.ndarray))
                else:
                    out_args.append(output)
            kwargs['out'] = tuple(out_args)
        else:
            outputs = (None,) * ufunc.nout

        info = {}
        if in_no:
            info['inputs'] = in_no
        if out_no:
            info['outputs'] = out_no

        results = super(Series, self).__array_ufunc__(ufunc, method,
                                                      *args, **kwargs)
        if results is NotImplemented:
            return NotImplemented

        if method == 'at':
            if isinstance(inputs[0], Series):
                inputs[0].header = info
            return

        if ufunc.nout == 1:
            results = (results,)

        results = tuple((np.asarray(result).view(Series)
                         if output is None else output)
                        for result, output in zip(results, outputs))
        if results and isinstance(results[0], Series):
            # logging.debug('Series.__array_ufunc__ add info to results:\n{}'.format(info))
            results[0].header = self._unify_headers(inputs)

        return results[0] if len(results) == 1 else results

    @staticmethod
    def _unify_headers(inputs: tuple) -> Header:
        """Unify the headers of the inputs.

        Typical usage is in expressions like c = a + b where at least
        one of the arguments is a Series instance.
        This function will provide a header for the result of
        the expression.

        Inputs:
        - inputs: a tuple of arguments (ndarray or Series)
        Return:
        - header: a Header() class
        """

        header = None
        for i, input_ in enumerate(inputs):
            if isinstance(input_, Series):
                if header is None:
                    header = input_.header
                    # logging.debug('Series._unify_headers: copy header')
                # else:
                # Here we could have compared the headers of
                # the arguments and resolved discrepancies.
                # The simplest resolution, however, is to take the 
                # header of the first argument.
        return header

    def __getitem__(self, item):
        """__getitem__(self, item)
        
        Called to implement evaluation of self[item]. For sequence types, the
        accepted items should be integers and slice objects. Note that the
        special interpretation of negative indexes (if the class wishes to
        emulate a sequence type) is up to the __getitem__() method. If item is
        of an inappropriate type, TypeError may be raised; if of a value
        outside the set of indexes for the sequence (after any special
        interpretation of negative values), IndexError should be raised. For
        mapping types, if item is missing (not in the container), KeyError
        should be raised. Note: for loops expect that an IndexError will be
        raised for illegal indexes to allow proper detection of the end of the
        sequence.
        """

        def _set_geometry(_ret, _todo):
            for attr, value in _todo:
                try:
                    setattr(_ret, attr, value)
                except AttributeError:
                    pass

        def _number_of_ellipses(_items):
            n = 0  # type: int
            for _item in _items:
                if _item is Ellipsis:
                    n += 1
            return n

        def _calculate_spec(obj, _items):
            _slicing = False
            _spec = {}
            if isinstance(obj, Series):
                # Calculate slice range
                for _dim in range(obj.ndim):  # Loop over actual array shape
                    _spec[_dim] = (0, obj.shape[_dim], 1, obj.axes[_dim])  # Initial start,stop,step,axis

                # Determine how to loop over slice spec and items
                if _number_of_ellipses(_items) > 1:
                    raise IndexError('Multiple ellipses are not allowed.')

                # Assume Ellipsis anywhere in items
                index_spec = []
                index_item = []
                for _item in range(len(_items)):
                    if _items[_item] is not Ellipsis:
                        index_spec.append(_item)
                        index_item.append(_item)
                    else:  # Ellipsis
                        remaining_items = len(_items) - _item - 1
                        index_spec += range(len(_spec) - remaining_items, len(_spec))
                        index_item += range(len(_items) - remaining_items, len(_items))
                        break
                if len(index_spec) != len(index_item):
                    raise IndexError('Index problem: spec length %d, items length %d' %
                                     (len(index_spec), len(index_item)))

                for i_item in index_item:
                    # If any item is of unknown type, we will not slice the data
                    if not isinstance(_items[i_item], slice) and not isinstance(_items[i_item], int):
                        return _slicing, _spec
                for i_spec, i_item in zip(index_spec, index_item):
                    if isinstance(_items[i_item], slice):
                        _start = _items[i_item].start or _spec[i_spec][0]
                        _stop = _items[i_item].stop or _spec[i_spec][1]
                        _step = _items[i_item].step or _spec[i_spec][2]
                        _spec[i_spec] = (_start, _stop, _step, obj.axes[i_spec])
                        _slicing = True
                    elif isinstance(_items[i_item], int):
                        _start = _items[i_item] or _spec[i_spec][0]
                        _stop = _start + 1
                        _step = 1
                        _spec[i_spec] = (_start, _stop, _step, obj.axes[i_spec])
                        _slicing = True
            return _slicing, _spec

        if isinstance(item, tuple):
            items = item
        else:
            items = (item,)
        slicing, spec = _calculate_spec(self, items)

        todo = []  # Collect header changes, apply after ndarray slicing
        if slicing:
            # Here we slice the header information
            new_axes = []
            for i in range(self.ndim):
                # Slice dimension i
                start, stop, step, axis = spec[i]
                new_axes.append(axis[start:stop:step])

                if axis.name == 'slice':
                    # Select slice of sliceLocations
                    sloc = self.__get_sliceLocations(spec[i])
                    todo.append(('sliceLocations', sloc))
                    # Select slice of imagePositions
                    ipp = self.__get_imagePositions(spec[i])
                    todo.append(('imagePositions', None))  # Wipe existing positions
                    if ipp is not None:
                        todo.append(('imagePositions', ipp))
                elif axis.name == imagedata.formats.input_order_to_dirname_str(self.input_order):
                    # Select slice of tags
                    tags = self.__get_tags(spec)
                    todo.append(('tags', tags))
            # Select slice of DicomHeaderDict
            hdr = self.__get_DicomHeaderDict(spec)
            todo.append(('DicomHeaderDict', hdr))

        # Slicing the ndarray is done here
        ret = super(Series, self).__getitem__(item)
        if slicing and isinstance(ret, Series):
            # noinspection PyUnboundLocalVariable
            todo.append(('axes', new_axes[-ret.ndim:]))
            _set_geometry(ret, todo)
        return ret

    def __get_sliceLocations(self, spec):
        # logging.debug('__get_sliceLocations: enter')
        try:
            sl = self.sliceLocations
        except ValueError:
            return None
        start, stop, step = 0, self.slices, 1
        if spec[0] is not None:
            start = spec[0]
        if spec[1] is not None:
            stop = spec[1]
        if spec[2] is not None:
            step = spec[2]
        sl = np.array(sl[start:stop:step])
        # logging.debug('__get_sliceLocations: exit')
        return sl

    def __get_imagePositions(self, spec):
        # logging.debug('__get_imagePositions: enter')
        try:
            ipp = self.imagePositions
        except ValueError:
            return None
        start, stop, step = 0, self.slices, 1
        if spec[0] is not None:
            start = spec[0]
        if spec[1] is not None:
            stop = spec[1]
        if spec[2] is not None:
            step = spec[2]
        ippdict = {}
        j = 0
        # logging.debug('__get_imagePositions: start,stop={},{}'.format(spec[0], stop))
        for i in range(start, stop, step):
            ippdict[j] = ipp[i]
            j += 1
        # logging.debug('__get_imagePositions: exit')
        return ippdict

    def __get_DicomHeaderDict(self, specs):
        try:
            slices = len(self.DicomHeaderDict)
        except ValueError:
            return None
        slice_spec = slice(0, slices, 1)
        tags = len(self.tags[0])
        tag_spec = slice(0, tags, 1)
        for d in range(len(specs)):
            start, stop, step, axis = specs[d]
            if axis.name == 'slice':
                slice_spec = slice(start, stop, step)
            elif axis.name == imagedata.formats.input_order_to_dirname_str(self.input_order):
                tag_spec = slice(start, stop, step)
        # DicomHeaderDict[slice].tuple(tagvalue, filename, dicomheader)
        hdr = {}
        j = 0
        for s in range(slice_spec.start, slice_spec.stop, slice_spec.step):
            _slice = min(s, slices - 1)
            hdr[j] = list()
            for t in range(tag_spec.start, tag_spec.stop, tag_spec.step):
                tag = self.tags[_slice][t]
                hdr[j].append(
                    self.__find_tag_in_hdr(self.DicomHeaderDict[_slice], tag)
                )
            j += 1

        return hdr

    @staticmethod
    def __find_tag_in_hdr(hdr_list, find_tag):
        for tag, filename, hdr in hdr_list:
            if tag == find_tag:
                return tag, filename, hdr
        return None

    def __get_tags(self, specs):
        try:
            tmpl_tags = self.tags
            last_slice = len(self.tags) - 1  # known_slices might be less than actual data shape
            tags = len(self.tags[0])
        except ValueError:
            return None
        slice_spec = slice(0, self.slices, 1)
        tag_spec = slice(0, tags, 1)
        for d in range(len(specs)):
            start, stop, step, axis = specs[d]
            if axis.name == "slice":
                slice_spec = slice(start, stop, step)
            elif axis.name == imagedata.formats.input_order_to_dirname_str(self.input_order):
                tag_spec = slice(start, stop, step)
        # tags: dict[slice] is np.array(tags)
        new_tags = {}
        j = 0
        for s in range(slice_spec.start, slice_spec.stop, slice_spec.step):
            new_tags[j] = list()
            for t in range(tag_spec.start, tag_spec.stop, tag_spec.step):
                # Limit slices to the known slices. Duplicates last tag if too few.
                new_tags[j].append(
                    tmpl_tags[min(s, last_slice)][t]
                )
            j += 1
        return new_tags

    def write(self, url, opts=None, formats=None):
        """Write Series image

        Input:
        - self: Series array
        - directory_name: directory name
        - filename_template: template including %d for image number
        - opts: Output options (argparse.Namespace or dict)
        - formats: list of output formats, overriding opts.output_format (list
          or str)
        """

        logging.debug('Series.write: url    : {}'.format(url))
        logging.debug('Series.write: formats: {}'.format(formats))
        logging.debug('Series.write: opts   : {}'.format(opts))
        readdata.write(self, url, formats=formats, opts=opts)

    @property
    def input_order(self):
        """Input order

        How to sort input files:
        INPUT_ORDER_NONE: No sorting
        INPUT_ORDER_TIME: Sort on image time (acquisition time or trigger time)
        INPUT_ORDER_B: Sort on b value
        INPUT_ORDER_FA: Sort on flip angle
        INPUT_ORDER_FAULTY: Correct erroneous attributes

        Returns current input order.
        """
        return self.header.input_order

    @input_order.setter
    def input_order(self, order):
        """Set input order

        Input:
        - order: new input_order

        Raises ValueError when order is illegal.
        """
        if order in imagedata.formats.input_order_set:
            self.header.input_order = order
        else:
            raise ValueError("Unknown input order: {}".format(order))

    @property
    def input_format(self):
        """Input format

        Returns the input format (str).
        """
        return self.header.input_format

    @input_format.setter
    def input_format(self, fmt):
        """Set input format

        Input:
        - fmt: new input_format
        """
        self.header.input_format = fmt

    @property
    def input_sort(self):
        """Input order

        How to sort output files:
        SORT_ON_SLICE: Run over slices first
        SORT_ON_TAG  : Run over input order first, then slices

        Returns the input order.
        Raises ValueError when input order is not defined.
        """
        try:
            if self.header.input_sort is not None:
                return self.header.input_sort
        except AttributeError:
            pass
        raise ValueError("Input sort order not set.")

    @input_sort.setter
    def input_sort(self, order):
        """Set input sort order

        Input:
        - order: new input sort order

        Raises ValueError when order is illegal.
        """
        if order is None or order in imagedata.formats.sort_on_set:
            self.header.input_sort = order
        else:
            raise ValueError("Unknown sort order: {}".format(order))

    @property
    def sort_on(self):
        """Output order

        How to sort output files:
        SORT_ON_SLICE: Run over slices first
        SORT_ON_TAG  : Run over input order first, then slices

        Returns current output order.
        Raises ValueError when output order is not defined.
        """
        try:
            if self.header.sort_on is not None:
                return self.header.sort_on
        except AttributeError:
            pass
        raise ValueError("Output sort order not set.")

    @sort_on.setter
    def sort_on(self, order):
        """Set output sort order

        Input:
        - order: new output sort order

        Raises ValueError when order is illegal.
        """
        if order in imagedata.formats.sort_on_set:
            self.header.sort_on = order
        else:
            raise ValueError("Unknown sort order: {}".format(order))

    @property
    def shape(self):
        """Matrix shape

        Returns current matrix shape as tuple
        """
        return super(Series, self).shape

    @shape.setter
    def shape(self, s):
        """Set matrix shape

        Input:
        - s: new shape tuple
        """
        raise IndexError('Should set axes instead of shape.')
        # prev_shape = super(Series, self).shape
        # super(Series, self).resize(s)
        # if len(s) > len(prev_shape):
        #     # Adding dimension => add axis
        #     for i in range(len(s) - len(prev_shape)):
        #         logging.debug('Series.shape add empty axis 0')
        #         self.axes.insert(
        #             0,
        #             imagedata.axis.Axis('none')
        #         )
        # elif len(s) < len(prev_shape):
        #     # Reduce dimension => remove axis
        #     for i in range(len(prev_shape) - len(s)):
        #         logging.debug('Series.shape delete axis 0')
        #         del self.axes[0]

    @property
    def rows(self):
        """Number of rows

        Returns number of rows.
        Raises ValueError when number of rows is not defined.
        """
        try:
            row_axis = self.__find_axis('row')
            return len(row_axis)
        except ValueError:
            _color = 0
            if self.color:
                _color = 1
            if self.ndim - _color < 2:
                raise ValueError("{}D dataset has no rows".format(self.ndim))
            return self.shape[-2 - _color]

    @property
    def columns(self):
        """Number of columns

        Returns number of columns.
        Raises ValueError when number of columns is not defined.
        """
        try:
            column_axis = self.__find_axis('column')
            return len(column_axis)
        except ValueError:
            _color = 0
            if self.color:
                _color = 1
            if self.ndim - _color < 1:
                raise ValueError("Dataset has no columns")
            return self.shape[-1 - _color]

    @property
    def slices(self):
        """Number of slices

        Returns number of slices.
        Raises ValueError when number of slices is not defined.
        """
        try:
            slice_axis = self.__find_axis('slice')
            # logging.debug("Series.slices: {}D dataset slice_axis {}".format(self.ndim, slice_axis))
            return len(slice_axis)
        except ValueError:
            _color = 0
            if self.color:
                _color = 1
            if self.ndim - _color < 3:
                logging.debug("Series.slices: {}D dataset has no slices".format(self.ndim))
                # raise ValueError("{}D dataset has no slices".format(self.ndim))
                return 1
            logging.debug("Series.slices: {}D dataset slice from shape ({}) {}".format(
                self.ndim, self.shape, self.shape[-3 - _color]))
            return self.shape[-3 - _color]

    @slices.setter
    def slices(self, nslices):
        """Set number of slices

        Input:
        - nslices: number of slices

        Raises ValueError when number of slices is illegal.
        """
        # if nslices > 0:
        #    if self.ndim > 2 and nslices != self.shape[-3]:
        #        logging.warning('Setting {} slices does not match shape {}'.format(nslices, self.shape))
        #    self.header.slices = nslices
        # else:
        #    self.header.slices = None
        raise DoNotSetSlicesError('Do not set slices=%d explicitly. Slices are inferred from the shape.' %
                                  nslices)

    @property
    def sliceLocations(self):
        """Slice locations

        Sorted numpy array of slice locations, in mm.
        """
        try:
            if self.header.sliceLocations is not None:
                return self.header.sliceLocations
            # Some image formats do not provide slice locations.
            # If orientation and imagePositions are set, slice locations can
            # be calculated.
            if self.header.orientation is not None and self.header.imagePositions is not None:
                logging.debug(
                    'sliceLocations: calculate {} slice from orientation and imagePositions'.format(self.slices))
                loc = np.empty(self.slices)
                normal = self.transformationMatrix[0, :3]
                for _slice in range(self.slices):
                    loc[_slice] = np.inner(normal, self.imagePositions[_slice])
                self.header.sliceLocations = loc
                return self.header.sliceLocations
        except AttributeError:
            pass
        raise ValueError("Slice locations are not defined.")

    @sliceLocations.setter
    def sliceLocations(self, loc):
        """Set slice locations

        Input:
        - loc: list or numpy array of slice locations, in mm.
        """
        if loc is not None:
            self.header.sliceLocations = np.sort(loc)
        else:
            self.header.sliceLocations = None

    @property
    def DicomHeaderDict(self):
        """DICOM header dictionary

        DicomHeaderDict[slice].tuple(tagvalue, filename, dicomheader)

        Returns DicomHeaderDict instance.
        Raises ValueError when header is not set.
        """
        # logging.debug('Series.DicomHeaderDict: here')
        try:
            if self.header.DicomHeaderDict is not None:
                # logging.debug('Series.DicomHeaderDict: return')
                # logging.debug('Series.DicomHeaderDict: return {}'.format(type(self.header.DicomHeaderDict)))
                # logging.debug('Series.DicomHeaderDict: return {}'.format(self.header.DicomHeaderDict.keys()))
                return self.header.DicomHeaderDict
        except AttributeError:
            pass
        raise ValueError("Dicom Header Dict is not set.")

    @DicomHeaderDict.setter
    def DicomHeaderDict(self, dct):
        """Set DicomHeaderDict

        Input:
        - dct: DicomHeaderDict instance
        """
        self.header.DicomHeaderDict = dct

    @property
    def tags(self):
        """Image tags for each slice
        
        Image tags can be an array of:
        - time points
        - diffusion weightings (b values)
        - flip angles
        
        tags is a dict with (slice keys, tag array)
        dict[slice] is np.array(tags)

        Usage:
        self.tags[slice][tag]

        Raises ValueError when tags are not set.
        """
        try:
            if self.header.tags is not None:
                return self.header.tags
        except AttributeError:
            pass
        return None

    @tags.setter
    def tags(self, tags):
        """Set tag(s) for given slice(s).
        Includes adjusting tags for DicomHeaderDict.
        
        Input:
        - tags: dict() of np.array(tags)
          tags.keys() are slice numbers (int)
        """
        self.header.tags = {}
        hdr = {}
        for s in tags.keys():
            self.header.tags[s] = np.array(tags[s])
            hdr[s] = list()
            max_t = len(self.header.DicomHeaderDict[s]) - 1
            for t in range(len(tags[s])):
                if t <= max_t:
                    wrongtag, filename, dcm = self.header.DicomHeaderDict[s][t]
                    hdr[s].append(
                        (tags[s][t], filename, dcm)
                    )
                else:
                    # Copy last DicomHeaderDict
                    wrongtag, filename, dcm = self.header.DicomHeaderDict[s][max_t]
                    hdr[s].append(
                        (tags[s][t], None, dcm)
                    )
        self.header.DicomHeaderDict = hdr

    @property
    def axes(self):
        """axes

        Return axis object for given dimension.

        Return:
        - List of Axis objects
        Exceptions:
        - ValueError: when axis object is not set.
        """
        try:
            if self.header.axes is not None:
                return self.header.axes
        except AttributeError:
            pass
        # Calculate axes from image shape
        self.header.axes = []
        shape = super(Series, self).shape
        if len(shape) < 1:
            return None
        if shape[-1] == 3 and self.dtype == np.uint8:
            _mono_shape = shape[:-1]
        else:
            _mono_shape = shape
        _max_known_shape = min(3, len(_mono_shape))
        _labels = ['slice', 'row', 'column'][-_max_known_shape:]
        while len(_labels) < self.ndim:
            _labels.insert(0, 'unknown')

        i = 0
        for d in super(Series, self).shape:
            self.header.axes.append(
                imagedata.axis.UniformLengthAxis(
                    _labels[i], 0, d, 1
                )
            )
            i += 1
        return self.header.axes

    @axes.setter
    def axes(self, ax):
        """Set axes and shape

        Input:
        - ax: list of axis objects
        """
        self.header.axes = ax
        # shape = [len(axis) for axis in ax]
        # try:
        #     super(Series, self).resize(tuple(shape))
        # except AttributeError:
        #     pass

    def __find_axis(self, name):
        """Find axis with given name

        Input:
        - name: Axis name to search for
        Returned value:
        - axis object with given name
        Exceptions:
        - ValueError: when no axis object has given name
        """
        for axis in self.axes:
            if axis.name == name:
                return axis
        raise ValueError("No axis object with name %s exist" % name)

    @property
    def spacing(self):
        """spacing

        Given as dz,dy,dx in mm.

        Return:
        - [dz,dy,dx] in mm, as numpy array
        Exceptions:
        - ValueError: when spacing is not set.
        """
        try:
            if self.header.spacing is not None:
                return self.header.spacing
        except AttributeError:
            pass
        raise ValueError("Spacing is unknown")

    @spacing.setter
    def spacing(self, *args):
        """Set spacing

        Input:
        - dz,dy,dx in mm, given as numpy array, list or separate arguments
        Exceptions:
        - ValueError: when spacing is not a tuple of 3 coordinates
        """
        if args[0] is None:
            self.header.spacing = None
            return
        logging.debug("spacing.setter {} {}".format(len(args), args))
        for arg in args:
            logging.debug("spacing.setter arg {} {}".format(len(arg), arg))
        # Invalidate existing transformation matrix
        self.header.transformationMatrix = None
        # Handle both tuple and component spacings
        if len(args) == 3:
            self.header.spacing = np.array(args)
        elif len(args) == 1:
            arg = args[0]
            if len(arg) == 3:
                self.header.spacing = np.array(arg)
            elif len(arg) == 1:
                arg0 = arg[0]
                if len(arg0) == 3:
                    self.header.spacing = np.array(arg0)
                else:
                    raise ValueError("Length of spacing in setSpacing(): %d" % len(arg0))
            else:
                raise ValueError("Length of spacing in setSpacing(): %d" % len(arg))
        else:
            raise ValueError("Length of spacing in setSpacing(): %d" % len(args))

    @property
    def imagePositions(self):
        """imagePositions

        The [z,y,x] coordinates of the upper left hand corner (first pixel)
        of each slice.

        dict(imagePositions[slice]) of [z,y,x] in mm, as numpy array

        Usage:
        z,y,x = self.imagePositions[slice]

        Return:
        - dict of imagePositions. dict.keys() are slice numbers (int)
        Exceptions:
        - ValueError: when imagePositions are not set.
        """
        # logging.debug('Series.imagePositions.get:')
        try:
            if self.header.imagePositions is not None:
                if len(self.header.imagePositions) > self.slices:
                    # Truncate imagePositions to actual number of slices.
                    # Could be the result of a slicing operation.
                    ipp = {}
                    for z in range(self.slices):
                        ipp[z] = \
                            self.header.imagePositions[z]
                    self.header.imagePositions = ipp
                elif len(self.header.imagePositions) < self.slices and \
                        len(self.header.imagePositions) == 1:
                    # Some image formats define one imagePosition only.
                    # Could calculate the missing imagePositions from origin and
                    # orientation.
                    # Set imagePositions for additional slices
                    logging.debug(
                        'Series.imagePositions.get: 1 positions only.  Calculating the other {} positions'.format(
                            self.slices - 1))
                    m = self.transformationMatrix
                    for _slice in range(1, self.slices):
                        self.header.imagePositions[_slice] = \
                            self.getPositionForVoxel(np.array([_slice, 0, 0]),
                                                     transformation=m)
                return self.header.imagePositions
        except AttributeError:
            raise
        raise ValueError("No imagePositions set.")

    @imagePositions.setter
    def imagePositions(self, poslist):
        """Set imagePositions

        poslist is added to existing imagePositions.
        Overlapping dict keys will replace exisiting imagePosition for given slice.

        Usage:
        for slice in range(slices):
            self.imagePositions = {
                slice: self.getPositionForVoxel(np.array([slice,0,0]))
            }

        Input:
        - poslist: dict of imagePositions. dict.keys() are slice numbers (int)
        Exceptions:
        - AssertionError: when poslist has wrong shape or datatype.
        """
        if poslist is None:
            self.header.imagePositions = None
            return
        assert isinstance(poslist, dict), "ImagePositions is not dict() (%s)" % type(poslist)
        # Invalidate existing transformation matrix
        # self.header.transformationMatrix = None
        try:
            if self.header.imagePositions is None:
                self.header.imagePositions = dict()
        except AttributeError:
            self.header.imagePositions = dict()
        # logging.debug("imagePositions set for keys {}".format(poslist.keys()))
        for _slice in poslist.keys():
            pos = poslist[_slice]
            # logging.debug("imagePositions set slice {} to {}".format(slice,pos))
            assert isinstance(pos, np.ndarray), "Wrong datatype of position (%s)" % type(pos)
            assert len(pos) == 3, "Wrong size of pos (is %d, should be 3)" % len(pos)
            self.header.imagePositions[_slice] = np.array(pos)

    @property
    def orientation(self):
        """Orientation

        The direction cosines of the first row and the first column with respect
        to the patient.
        These attributes shall be provided as a pair.
        Row value (column index) for the z,y,x axes respectively,
        followed by the column value (row index) for the z,y,x axes respectively.

        Returns:
        - orientation as np.array with 6 elements.
        Exceptions:
        - ValueError: when orientation is not set.
        """
        try:
            if self.header.orientation is not None:
                return self.header.orientation
        except AttributeError:
            pass
        raise ValueError("No orientation set.")

    @orientation.setter
    def orientation(self, orient):
        """Set orientation

        Input:
        - orient: np.array or list of 6 elements
        Exceptions:
        - AssertionError: when len(orient) != 6
        """
        if orient is None:
            self.header.transformationMatrix = None
            self.header.orientation = None
            return
        assert len(orient) == 6, "Wrong size of orientation"
        # Invalidate existing transformation matrix
        # self.header.transformationMatrix = None
        self.header.orientation = np.array(orient)

    @property
    def seriesNumber(self):
        """Series number
        
        DICOM series number.

        Returns:
        - series number (int)
        Exceptions:
        - ValueError: when series number is not set.
        """
        try:
            if self.header.seriesNumber is not None:
                return self.header.seriesNumber
        except AttributeError:
            pass
        raise ValueError("No series number set.")

    @seriesNumber.setter
    def seriesNumber(self, sernum):
        """Set series number

        Input:
        - sernum: numerical or string that can be converted to int
        Exceptions:
        - ValueError: when sernum cannot be converted to int
        """
        if sernum is None:
            self.header.seriesNumber = None
            return
        try:
            self.header.seriesNumber = int(sernum)
        except AttributeError:
            raise ValueError("Cannot convert series number to integer")

    @property
    def seriesDescription(self):
        """Series description

        DICOM series description.
        
        Returns:
        - series description (string)
        Exceptions:
        - ValueError: When series description is not set.
        """
        try:
            if self.header.seriesDescription is not None:
                return self.header.seriesDescription
        except AttributeError:
            pass
        raise ValueError("No series description set.")

    @seriesDescription.setter
    def seriesDescription(self, descr):
        """Set series description

        Input:
        - descr: series description (str)
        Exceptions:
        - AssertionError: when series description is not str
        """
        if descr is None:
            self.header.seriesDescription = None
            return
        assert isinstance(descr, str), "Given series description is not str"
        self.header.seriesDescription = descr

    @property
    def imageType(self):
        """Image type

        DICOM image type
        
        Returns:
        - image type, list of strings
        Exceptions:
        - ValueError: when image type is not set.
        """
        try:
            if self.header.imageType is not None:
                return self.header.imageType
        except AttributeError:
            pass
        raise ValueError("No image type set.")

    @imageType.setter
    def imageType(self, imagetype):
        """Set image type

        Input:
        - imagetype: list of strings
        Exceptions:
        - TypeError: When imagetype is not printable
        """
        if imagetype is None:
            self.header.imageType = None
            return
        self.header.imageType = list()
        try:
            for s in imagetype:
                self.header.imageType.append(str(s))
        except AttributeError:
            raise TypeError("Given image type is not printable (is %s)" % type(imagetype))

    @property
    def studyInstanceUID(self):
        """Study instance UID

        DICOM study instance UID

        Returns:
        - uid type, study instance UID (str)
        Exceptions:
        - ValueError: when study instance UID is not set
        """
        try:
            if self.header.studyInstanceUID is not None:
                return self.header.studyInstanceUID
        except AttributeError:
            pass
        raise ValueError("No study instance UID set.")

    @studyInstanceUID.setter
    def studyInstanceUID(self, uid):
        """Set study instance UID

        Input:
        - uid: study instance UID
        Exceptions:
        - TypeError: When uid is not printable
        """
        if uid is None:
            self.header.studyInstanceUID = None
            return
        try:
            self.header.studyInstanceUID = str(uid)
        except AttributeError:
            raise TypeError("Given study instance UID is not printable")

    @property
    def studyID(self):
        """Study ID

        DICOM study ID
        
        Returns:
        - study ID (str)
        Exceptions:
        - ValueError: when study ID is not set
        """
        try:
            if self.header.studyID is not None:
                return self.header.studyID
        except AttributeError:
            pass
        raise ValueError("No study ID set.")

    @studyID.setter
    def studyID(self, id):
        """Set study ID

        Input:
        - id: study ID
        Exceptions:
        - TypeError: When id is not printable
        """
        if id is None:
            self.header.studyID = None
            return
        try:
            self.header.studyID = str(id)
        except AttributeError:
            raise TypeError("Given study ID is not printable")

    @property
    def seriesInstanceUID(self):
        """Series instance UID

        DICOM series instance UID
        
        Returns:
        - uid type, series instance UID (str)
        Exceptions:
        - ValueError: when series instance UID is not set
        """
        try:
            if self.header.seriesInstanceUID is not None:
                return self.header.seriesInstanceUID
        except AttributeError:
            pass
        raise ValueError("No series instance UID set.")

    @seriesInstanceUID.setter
    def seriesInstanceUID(self, uid):
        """Set series instance UID

        Input:
        - uid: series instance UID
        Exceptions:
        - TypeError: When uid is not printable
        """
        if uid is None:
            self.header.seriesInstanceUID = None
            return
        try:
            self.header.seriesInstanceUID = str(uid)
        except AttributeError:
            raise TypeError("Given series instance UID is not printable")

    @property
    def frameOfReferenceUID(self):
        """Frame of reference UID

        DICOM frame of reference UID
        
        Returns:
        - uid type, frame of reference UID (str)
        Exceptions:
        - ValueError: when frame of reference UID is not set
        """
        try:
            if self.header.frameOfReferenceUID is not None:
                return self.header.frameOfReferenceUID
        except AttributeError:
            pass
        raise ValueError("No frame of reference UID set.")

    @frameOfReferenceUID.setter
    def frameOfReferenceUID(self, uid):
        """Set frame of reference UID

        Input:
        - uid: frame of reference UID
        Exceptions:
        - TypeError: When uid is not printable
        """
        if uid is None:
            self.header.frameOfReferenceUID = None
            return
        try:
            self.header.frameOfReferenceUID = str(uid)
        except AttributeError:
            raise TypeError("Given frame of reference UID is not printable")

    @property
    def accessionNumber(self):
        """Accession number

        DICOM accession number

        Returns:
        - accession number (str)
        Exceptions:
        - ValueError: when accession number is not set
        """
        try:
            if self.header.accessionNumber is not None:
                return self.header.accessionNumber
        except AttributeError:
            pass
        raise ValueError("No accession number set.")

    @accessionNumber.setter
    def accessionNumber(self, accno):
        """Set accession number

        Input:
        - accno: accession number
        Exceptions:
        - TypeError: When accno is not printable
        """
        if accno is None:
            self.header.accessionNumber = None
            return
        try:
            self.header.accessionNumber = str(accno)
        except AttributeError:
            raise TypeError("Given accession number is not printable")

    @property
    def patientName(self):
        """Patient name

        DICOM patient name

        Returns:
        - patient name (str)
        Exceptions:
        - ValueError: when patient name is not set
        """
        try:
            if self.header.patientName is not None:
                return self.header.patientName
        except AttributeError:
            pass
        raise ValueError("No patient name set.")

    @patientName.setter
    def patientName(self, patnam):
        """Set patient name

        Input:
        - patnam: patient name
        Exceptions:
        - TypeError: When patnam is not printable
        """
        if patnam is None:
            self.header.patientName = None
            return
        try:
            self.header.patientName = str(patnam)
        except AttributeError:
            raise TypeError("Given patient name is not printable")

    @property
    def patientID(self):
        """Patient ID

        DICOM patient ID

        Returns:
        - patient ID (str)
        Exceptions:
        - ValueError: when patient ID is not set
        """
        try:
            if self.header.patientID is not None:
                return self.header.patientID
        except AttributeError:
            pass
        raise ValueError("No patient ID set.")

    @patientID.setter
    def patientID(self, patid):
        """Set patient ID

        Input:
        - patID: patient ID
        Exceptions:
        - TypeError: When patID is not printable
        """
        if patid is None:
            self.header.patientID = None
            return
        try:
            self.header.patientID = str(patid)
        except AttributeError:
            raise TypeError("Given patient ID is not printable")

    @property
    def patientBirthDate(self):
        """Patient birth date

        DICOM patient birth date

        Returns:
        - patient birth date (str)
          None: when no birth date is set
        """
        try:
            if self.header.patientBirthDate is not None:
                return self.header.patientBirthDate
        except AttributeError:
            pass
        raise ValueError("No patient birthdate set.")

    @patientBirthDate.setter
    def patientBirthDate(self, patbirdat):
        """Set patient birth date

        Input:
        - patbirdat: patient birth date
        Exceptions:
        - TypeError: When patbirdat is not printable
        """
        if patbirdat is None:
            self.header.patientBirthDate = None
            return
        try:
            self.header.patientBirthDate = str(patbirdat)
        except AttributeError:
            raise TypeError("Given patient birth date is not printable")

    @property
    def color(self):
        """Color interpretation

        Whether the array stores a color image, and the
        last index represents the color components
        
        Returns:
        - whether the array stores a color image (bool)
        Exceptions:
        - ValueError: when color interpretation is not set
        """
        try:
            if self.header.color is not None:
                return self.header.color
        except AttributeError:
            pass
        raise ValueError("No Color Interpretation is set.")

    @color.setter
    def color(self, color):
        """Set color interpretation

        Input:
        - color: color interpretation (bool)
        Exceptions:
        - TypeError: When color is not bool
        """
        if color is None:
            self.header.color = False
            return
        try:
            self.header.color = bool(color)
        except AttributeError:
            raise TypeError("Given color is not a boolean.")

    @property
    def photometricInterpretation(self):
        """Photometric Interpretation

        DICOM Photometric Interpretation
        
        Returns:
        - photometric interpretation (str)
        Exceptions:
        - ValueError: when photometric interpretation is not set
        """
        try:
            if self.header.photometricInterpretation is not None:
                return self.header.photometricInterpretation
        except AttributeError:
            pass
        raise ValueError("No Photometric Interpretation is set.")

    @photometricInterpretation.setter
    def photometricInterpretation(self, string):
        """Set photometric interpretation

        Input:
        - string: photometric interpretation
        Exceptions:
        - TypeError: When str is not printable
        """
        if string is None:
            self.header.photometricInterpretation = None
            return
        try:
            self.header.photometricInterpretation = str(string)
        except AttributeError:
            raise TypeError("Given phometric interpretation is not printable")

    # noinspection PyPep8Naming
    @property
    def transformationMatrix(self):
        """Transformation matrix

        Input:
        - self.spacing
        - self.imagePositions
        - self.orientation
        Returns:
        - transformation matrix as numpy array
        """

        # def normalize(v):
        #     """Normalize a vector
        #
        #     https://stackoverflow.com/questions/21030391/how-to-normalize-an-array-in-numpy
        #
        #     :param v: 3D vector
        #     :return: normalized 3D vector
        #     """
        #     norm=np.linalg.norm(v, ord=1)
        #     if norm==0:
        #         norm=np.finfo(v.dtype).eps
        #     return v/norm

        debug = None
        # debug = True

        try:
            if self.header.transformationMatrix is not None:
                return self.header.transformationMatrix

            # Calculate transformation matrix
            logging.debug('Series.transformationMatrix: Calculate transformation matrix')
            ds, dr, dc = self.spacing
            slices = len(self.header.imagePositions)
            T0 = self.header.imagePositions[0].reshape(3, 1)  # z,y,x
            Tn = self.header.imagePositions[slices - 1].reshape(3, 1)
            orient = self.orientation

            colr = np.array(orient[3:]).reshape(3, 1)
            colc = np.array(orient[:3]).reshape(3, 1)
            if slices > 1:
                logging.debug('Series.transformationMatrix: multiple slices case (slices={})'.format(slices))
                # Calculating normal vector based on first and last slice should be the correct method.
                k = (T0 - Tn) / (1 - slices)
                # Will just calculate normal to row and column to match other software.
                # k = np.cross(colr, colc, axis=0)
                # ##k = np.cross(colc, colr, axis=0)
                # ##k = k * ds
            else:
                logging.debug('Series.transformationMatrix: single slice case')
                k = np.cross(colr, colc, axis=0)
                # k = normalize(k) * ds
                k = k * ds
            logging.debug('Series.transformationMatrix: k={}'.format(k.T))
            # logging.debug("q: k {} colc {} colr {} T0 {}".format(k.shape,
            #    colc.shape, colr.shape, T0.shape))
            A = np.eye(4)
            A[:3, :4] = np.hstack([
                k,
                colr * dr,
                colc * dc,
                T0])
            if debug:
                logging.debug("A:\n{}".format(A))
            self.header.transformationMatrix = A
            return self.header.transformationMatrix
        except AttributeError:
            pass
        raise ValueError('Transformation matrix cannot be constructed.')

    @transformationMatrix.setter
    def transformationMatrix(self, m):
        """Set transformation matrix

        Input:
        - M: new transformation matrix
        Output:
        - self.orientation
        - self.imagePositions
        - self.transformationMatrix
        Requirements:
        - self.spacing must be set before setting transformationMatrix
        - self.slices  must be set before setting transformationMatrix
        """
        self.header.transformationMatrix = m
        # if M is not None:
        #    ds,dr,dc = self.spacing
        #    # Set imagePositions for first slice
        #    z,y,x = M[0:3,3]
        #    self.imagePositions = ({0: np.array([z,y,x])})
        #    # Set slice orientation
        #    orient = []
        #    orient.append(M[2,2]/dr)
        #    orient.append(M[1,2]/dr)
        #    orient.append(M[0,2]/dr)
        #    orient.append(M[2,1]/dc)
        #    orient.append(M[1,1]/dc)
        #    orient.append(M[0,1]/dc)
        #    self.orientation = orient
        #    # Set imagePositions for additional slices
        #    for slice in range(1,self.slices):
        #        self.imagePositions = {
        #            slice: self.getPositionForVoxel(np.array([slice,0,0]),
        #                transformation=M)
        #        }

    def get_transformation_components_xyz(self):
        """Get origin and direction from transformation matrix in xyz convention.

        Input:
        - self.transformationMatrix
        - self.spacing
        Returns:
        - origin: np.array size 3
        - orientation: np.array size 6 (row, then column directional cosines) (DICOM convention)
        - normal vector: np.array size 3 (slice direction)
        """
        m = self.transformationMatrix
        ds, dr, dc = self.spacing

        # origin
        try:
            ipp = self.imagePositions
            if len(ipp) > 0:
                ipp = ipp[0]
            else:
                ipp = np.array([0, 0, 0])
        except ValueError:
            ipp = np.array([0, 0, 0])
        if ipp.shape == (3, 1):
            ipp.shape = (3,)
        z, y, x = ipp[:]
        origin = np.array([x, y, z])

        # orientation
        # Reverse orientation vectors from zyx to xyz
        try:
            orientation = [
                self.orientation[2], self.orientation[1], self.orientation[0],
                self.orientation[5], self.orientation[4], self.orientation[3]]
        except ValueError:
            orientation = [1, 0, 0, 0, 1, 0]

        n = m[:3, 0][::-1].reshape(3)
        if self.slices == 1:
            n = n / ds

        return origin, np.array(orientation), n

    @property
    def timeline(self):
        """Get timeline
        
        Returns:
        - timeline in seconds, as numpy array of floats
          Delta time is given as seconds. First image is t=0.
          Length of array is number of tags.
        Exceptions:
        - ValueError: tags for dataset is not time tags
        """
        if self.input_order == imagedata.formats.INPUT_ORDER_TIME:
            timeline = [0.0]
            for t in range(1, len(self.tags[0])):
                timeline.append(self.tags[0][t] - self.tags[0][0])
            return np.array(timeline)
        else:
            raise ValueError("No timeline tags are available. Input order: {}".format(self.input_order))

    def getDicomAttribute(self, keyword, slice=0, tag=0):
        """Get named DICOM attribute.

        Input:
        - keyword: name (str) or dicom tag
        - slice: optional slice to get attribute from (default: 0)
        - tag: optional tag to get attribute from (default: 0)
        Returns:
        - DICOM attribute
        """

        if self.DicomHeaderDict is None:
            return None
        if issubclass(type(keyword), str):
            _tag = pydicom.datadict.tag_for_keyword(keyword)
        else:
            _tag = keyword
        if _tag is None:
            return None
        tg, fname, im = self.DicomHeaderDict[slice][tag]
        if _tag in im:
            return im[_tag].value
        else:
            return None

<<<<<<< HEAD
    def setDicomAttribute(self, keyword, value, slice=None, tag=None):
        """Set named DICOM attribute.

        Input:
        - keyword: name (str) or dicom tag
        - value: new value for DICOM attribute
        - slice: optional slice to get attribute from (default: all)
        - tag: optional tag to get attribute from (default: all)
        """

        if self.DicomHeaderDict is None:
            return None
        if issubclass(type(keyword), str):
            _tag = pydicom.datadict.tag_for_keyword(keyword)
        else:
            _tag = keyword
        if _tag is None:
            raise ValueError('No DICOM tag set')
        slices = [ i for i in range(self.slices)]
        tags = [ i for i in range(len(self.tags[0]))]
        if slice is not None:
            slices = [slice]
        if tag is not None:
            tags = [tag]
        for s in slices:
            for t in tags:
                tg, fname, im = self.DicomHeaderDict[s][t]
                if _tag in im:
                    im[_tag].value = value
                else:
                    VR = pydicom.datadict.dictionary_VR(_tag)
                    im.add_new(_tag, VR, value)


=======
>>>>>>> c576ede6
    def getPositionForVoxel(self, r, transformation=None):
        """Get patient position for center of given voxel r

        Use Patient Position and Image Orientation to calculate world
        coordinates for given voxel
        Input:
        - r: (s,r,c) of voxel in voxel coordinates as numpy.array
        - transformation: transformation matrix when different from
                          self.transformationMatrix
        Output:
        - (z,y,x) of voxel in world coordinates (mm) as numpy.array
        """

        if transformation is None:
            transformation = self.transformationMatrix
        # q = self.getTransformationMatrix()

        # V = np.array([[r[2]], [r[1]], [r[0]], [1]])  # V is [x,y,z,1]
        # if len(r) == 3 or (len(r) == 1 and len(r[0] == 3)):
        #     p = np.vstack((r.reshape((3, 1)), [1]))
        # elif len(r) == 4:
        #     p = r.reshape((4, 1))
        try:
            p = r.reshape((4, 1))
        except ValueError:
            p = np.vstack((r.reshape((3, 1)), [1]))

        newposition = np.dot(transformation, p)

        return newposition[:3]  # z,y,x

    def getVoxelForPosition(self, p, transformation=None):
        """ Get voxel for given patient position p

        Use Patient Position and Image Orientation to calculate world
        coordinates for given voxel
        Input:
        - p: (z,y,x) of voxel in world coordinates (mm) as numpy.array
        - transformation: transformation matrix when different from
                          self.transformationMatrix
        Output:
        - (s,r,c) of voxel in voxel coordinates as numpy.array
        """

        if transformation is None:
            transformation = self.transformationMatrix
        # q = self.getTransformationMatrix()

        # V = np.array([[p[2]], [p[1]], [p[0]], [1]])    # V is [x,y,z,1]

        try:
            pt = p.reshape((4, 1))
        except ValueError:
            pt = np.vstack((p.reshape((3, 1)), [1]))  # type: np.ndarray

        qinv = np.linalg.inv(transformation)
        r = np.dot(qinv, pt)

        # z,y,x
        # return np.array([int(r[2,0]+0.5),int(r[1,0]+0.5),int(r[0,0]+0.5)], dtype=int)
        # return int(r+0.5)[:3]
        return (r + 0.5).astype(int)[:3]<|MERGE_RESOLUTION|>--- conflicted
+++ resolved
@@ -1732,7 +1732,6 @@
         else:
             return None
 
-<<<<<<< HEAD
     def setDicomAttribute(self, keyword, value, slice=None, tag=None):
         """Set named DICOM attribute.
 
@@ -1767,8 +1766,6 @@
                     im.add_new(_tag, VR, value)
 
 
-=======
->>>>>>> c576ede6
     def getPositionForVoxel(self, r, transformation=None):
         """Get patient position for center of given voxel r
 
