# Changelog / release notes

All notable changes to this project will be documented in this file.

The format is based on [Keep a Changelog](https://keepachangelog.com/en/1.0.0/),
and this project adheres to [Semantic Versioning](https://semver.org/spec/v2.0.0.html).

<!--next-version-placeholder-->

<<<<<<< HEAD
## [v3.5.5-dev9] - 2024-05-15
### Fixed
* DICOMPlugin: Raise exception CannotSort when CSA header cannot be read.

## [v3.5.5-dev8] - 2024-05-14
=======
## [v3.5.5-rc2] - 2024-05-14
### Added
>>>>>>> 71f11d7c
* DICOMPlugin: multiple acquisition numbers and slice thicknesses are resolved by
  keeping the thin slices only. Option `select_thickness` is used to select 'thin'
  slices (default), or 'thick' slices.
* Cohort, Patient, Study and Series: accept options as kwargs.
* Add EchoNumbers and AcquisitionNumber to Header.

## [v3.5.5-rc1] - 2024-04-29
### Added
* Series: Added parameter `input_format` to specify a particular input format.
* test_formats_dicom: Added unittest for input_format.

### Fixed
* DICOMPlugin.read: Raise CannotSort exception when UnevenSlicesError is raised internally.

## [v3.5.5-rc0] - 2024-04-26
### Fixed
* DICOMPlugin.sort_images(): Raise exception UnevenSlicesError when number of slices differ
  across a volume.
* DICOMPlugin.get_dicom_files(): Raise exception CannotSort when sort_images()
  raises UnevenSlicesError.
* imagedata._reduce(): Protect for empty lists.

## [v3.5.4] - 2024-04-25
### Added
* Added option `input_acquisition` to Series to select a particular Acquisiton Number in a CT series.
* Added command line option --input_acquisition to select a particular Acquisition Number.

## [v3.5.3] - 2024-04-10
### Fixed
* NiftiPlugin and ITKPlugin: create output directory before writing local files.
* Header: set default sort_on=SORT_ON_SLICE.

### Added
* conversion: write cohort data at the lowest level possible.

## [v3.5.2] - 2024-04-09
### Fixed
* Corrected file name generation when writing 4D DICOM using SORT_ON_TAG.

## [v3.5.1] - 2024-04-09
### Added
* AbstractPlugin: Honor the input_sort option.
### Fixed
* Corrected behaviour when writing 4D DICOM with output_dir == 'multi'.

## [v3.5.1-rc3] - 2024-04-09
### Added
* AbstractPlugin: Honor the input_sort option.

## [v3.5.1-rc2] - 2024-04-08
### Fixed
* Corrected behaviour when writing 4D DICOM with output_dir == 'multi'.

## [v3.5.0] - 2024-02-29
* Modified file name generation to allow user to specify single file output when the format plugin support this.

## [v3.5.0-rc1] - 2024-02-29
* Release candidate 1

## [v3.5.0-rc0] - 2024-02-22
* Release candidate 0

## [v3.4.4-dev3] - 2024-02-02
* Format plugins: Improved file name generation.

## [v3.4.4-rc2] - 2024-01-31
* FilesystemArchive.open(): Corrected behavior, adding root path.

## [v3.4.4-rc0] - 2024-01-31
* ITKPlugin, MatPlugin and NiftiPlugin: when writing to a local file with proper
  file extension (.mat, .nii.gz or .nii), bypass transport plugin to
  create file in given directory.

## [v3.4.3] - 2024-01-22
* Added get_transporter_list() to imagedata.transports.
* Added get_archiver_list() to imagedata.archives.

## [v3.4.2] - 2024-01-18
* Release 3.4.2

## [v3.4.2-rc0] - 2024-01-18
### Added
* Added documentation on viewing.

## [v3.4.2-dev0] - 2024-01-18
### Changed
* Series.get_roi_mask(): Return 2D mask when original images is 2D.
* Viewer: Display image text even when some attributes are missing.
* Viewer: Better presentation of window center/width when they are floats.
* Viewer: Reimplemented PageDown/PageUp to scroll one page at a time.
* Viewer: Adjusting window center/width is modified to use
  series min/max, not existing window.
  Will improve user feedback when window is unreasonable.

### Added
* Viewer: Ctrl+Home/End will scroll to first/last series.
* Viewer: Ctrl+Array Left/Right will scroll one series.
* Viewer: Ctrl+Array Up/Down will scroll one row of series.
* Viewer: Toggle the hide text will affect all series.

## [v3.4.1] - 2024-01-15
### Changed
* Series.fuse_mask(): Corrected scaling of mask range to colors.

### Added
* Documentation on using color Series objects.

## [v3.4.0] - 2024-01-12
### Changed
* RGB-image representation.
  Use NumPy structured dtype to represent color data.
  Simplify index calculations when color is not a dimension.
* fuse_mask(): Accept variable mask, rendered in a specified colormap.
* fuse_mask(): Save color map for later viewing.
* Viewer: Display color map when this exists.

## [v3.4.0-rc2] - 2024-01-12
* fuse_mask(): Accept variable mask, rendered in a specified colormap.
* fuse_mask(): Save color map for later viewing.
* Viewer: Display color map when this exists.

## [v3.4.0-rc0] - 2024-01-09
* Release candidate rc0

## [v3.4.0-dev0] - 2024-01-09
### Changed
* RGB-image representation.
  Use NumPy structured dtype to represent color data.
  Simplify index calculations when color is not a dimension.

## [v3.3.3] - 2023-12-21
### Added
* Series.get_roi() will now accept an existing Series grid as roi, in addition to a vertices dict.
* Added Series.vertices_from_grid()
* Moved get_slice_axis() and get_tag_axis from viewer.py to series.py.

## [v3.3.1] - 2023-12-20
* Corrected release scripts on github.

## [v3.3.0] - 2023-12-19
* Ready for public distribution.

## [v3.3.0-rc4] - 2023-12-19
* Viewer: Key press 'w' will normalize window level/width to displayed slice
  using a histogram normalization.
* Viewer: Key press 'h' will toggle display of text on display.
* Viewer: Display demographic and acquisition info in upper right and level corners.
### Changed
* Support Python 3.12

## [v3.3.0-rc3] - 2023-12-18
### Added
* Viewer: Display seriesDescription upper right.

## [v3.3.0-rc2] - 2023-12-13
### Fixed
* Protected Series and Header objects for missing properties.

## [v3.3.0-rc1] - 2023-12-01
### Fixed
* Fixed signed integer overflow in DICOMPlugin.write_slice().

## [v3.3.0-rc0] - 2023-11-30
### Changed
* Major modification to Series class, removing the DicomHeaderDict attribute.

## [v3.2.4-rc1] - 2023-11-17
### Fixed
* Header: When using a template to create DicomHeaderDict, use deepcopy to get a unique
  DicomHeaderDict for the new instance.
### Added
* Viewer: Save window center/width to Series object when returning.
* Series.fuse_mask(): New parameter `blend` which determines whether
  the self image is blended. Default is False, such that the self image is
  not blended, only the mask is blended.

## [v3.2.4-rc0] - 2023-11-15
### Fixed
* Series: Handle the special case when a ufunc is called with a where= Series object used
  by NumPy >= 1.25.
* Series.write(): Updated documentation on 'window' option.

## [v3.2.4-dev0] - 2023-11-14
### Added
* Series.write(..., opts={'window': 'original'}): Use original
  window center/level from data object, do not calculate window
  from present data.
* Viewer: Accept MONOCHROME1 photometric interpretation, using the Greys colormap.
### Fixed
* Viewer: Re-enabled linked scrolling of several images series.

## [v3.2.3] - 2023-11-09
### Fixed
* Error in documentation example on drawing a time curve when mask is moved. Fixed.
* Viewer: Updated MyPolygonSelector to match Matplotlib 3.8.
* Require numpy < 1.25 as temporary fix, due to a mismatch where array_likes can override
  ufuncs if used as `where=`.

## [v3.2.3-dev0] - 2023-10-17
### Fixed
* Series: Protect for NaN values.
* Viewer: Protect for NaN values.
* Viewer: Display real part only of complex values.

## [v3.2.2] - 2023-10-11
### Fixed
* Added sphinx_rtd_theme as requirement.

## [v3.2.1] - 2023-10-11
### Fixed
* Added sphinx_rtd_theme to Sphinx conf.py.

## [v3.2.0] - 2023-10-11
### Added
* imagedata.__init__(): Import all plugins to enable plugin-specific initialisation,
   e.g. setting mimetypes.

## [v3.1.0] - 2023-09-05
### Fixed
* Restored logging facility in command-line utilities.
* Better logging when reader plugins fail.

## [v3.1.0-rc1] - 2023-09-01
### Fixed
* Collections error fixed.

## [v3.1.0-rc0] - 2023-09-01
### Added
* Viewer.update() and Viewer.onselect():
Call onselect when setting up display which includes a ROI.
This allows e.g. drawing a time curve on initial display.

### Fixed
* Corrected problem in collections where writing images failed when study datetime is None.
The study instance UID is used instead to construct directory names.

## [v3.0.0] - 2023-08-24
### Added
* Stable release.

### Changed
* Modified NIfTI reading/writing.
DICOM to NIfTI is now compatible with popular `dcm2niix` tool.

### Fixed
* Require itk-io version >= 5.3. Previous versions use the np.bool dtype.

## [v3.0.0-rc7] - 2023-08-23
### Fixed
* numpy.bool is deprecated.

## [v3.0.0-rc6] - 2023-08-17
### Fixed
* Series: Fixed a problem where calculated float window center and level could not be represented in DICOM DS tag.
Window center and level are now calculated using float32.
* Series: Calculate proper window center and level when a new instance is created.
* imagedata.formats.dicomplugin: write_slice will change Series into ndarray before rescaling content.
This avoids crosstalk with original window center and level in Series.

## [v3.0.0-rc5] - 2023-08-11
### Fixed
* imagedata.formats.niftiplugin: Corrected writing 4D images.
When the 4th dimension is not time, the zoom is set to 1.

### Added
* Series.show() and Series.get_roi() take an `ax` argument to show image in existing matplotlib Axes.
* Series.get_roi() takes an `onselect` callback function which is called when the ROI is modified.

## [v3.0.0-rc4] - 2023-08-10
### Changed
* Drop dependency on importlib_metadata.
* Require numpy version 1.19 or later.
* Require nibabel version 5.0.0 or later.
* Drop support for Python 3.7.
* imagedata.formats.niftiplugin: Use sform, not qform, when possible.
* Removed unused testing code.

## [v3.0.0-rc3] - 2023-08-09
### Fixed
* imagedata.formats.niftiplugin corrected for rotated volumes.
### Changed
* Drop support for Python 3.6.
* Require nibabel version 4.0.0 or later.

## [v3.0.0-rc2] - 2023-08-08
### Changed
* Series.align(): Resulting image is rounded to nearest integer when the moving image is integer.

## [v3.0.0-rc1] - 2023-08-07
### Fixed
* imagedata.formats.niftiplugin also calculates imagePositions on read.

## [v3.0.0-rc0] - 2023-08-03
### Changed
* imagedata.formats.niftiplugin improved to handle nifti files
like the popular tool dcm2niix (https://www.nitrc.org/projects/dcm2nii/).
* Notice that nifti files written with imagedata prior to version 3 will be incompatible
with version 3 onwards.

## [v2.1.2] - 2023-05-15
### Changed
* imagedata.apps.diffusion: Improved documentation.

## [v2.1.1] - 2023-05-15
### Changed
* Modified fetching package metadata and entry_points.
 
## [v2.1.0] - 2023-05-12
### Added
* imagedata.apps.diffusion module to extract diffusion MRI parameters.

## [v2.0.0] - 2023-02-13
### Added
* Study class: a collection of Series instances.
  Sort images into separate Series depending on SeriesInstanceUID.
  (https://github.com/erling6232/imagedata/issues/22)
* Patient and Cohort classes: Patient is a collection of Study instances,
  while Cohort is a collection of Patient instances.
* Simpler import statements in user code: `from imagedata import Series, Study`
* Add support Python 3.11 (https://github.com/erling6232/imagedata/issues/21)
* Series.to_rgb(): Added clip parameter whether clipping to DICOM window or
  to histogram probabilities.
* Series.fuse_mask(): Color fusion of mask.
* Added Series.align() method.
### Changed
* `input_order='auto'`: Auto-detect the sorting of Series,
  depending on which DICOM attribute varies.
  The input_orders time/b/fa/te are attempted in order.
* `auto` is now the default input_order.
* DWI images will typically have varying time. Let `b` values override the time stamps
  during auto-detect sorting of Series.
* The dicom read has been modified to keep the UIDs of the input files.
  This way SOPInstanceUIDs are correct when you later want to look up SOPInstanceUID from a DICOM PR.
* image_data.statistics: print patient, study and series properly.
* image_data.conversion: improved conversion of date/time for directory names.
* The series write() method now has an option to keep the UID when writing.
  The UIDs used to be modified at output to indicate that the data might have been modified.
  Do something like:

  a.write(destination, opts={'keep_uid': True})

### Fixed
* DICOMPlugin: Catch errors when converting DICOM attributes to numbers.
* Header.add_geometry() takes one template only.
* Axis: Enhanced class with __getitem__ and __next__ to enable iteration over axis values.

## [v2.0.0-rc2] - 2023-02-13
### Changed
* cmdline: Changed default input order to `auto`.

## [v2.0.0-rc1] - 2023-02-10
### Added
* Added Series.align() method.
### Fixed
* Header.add_geometry() takes one template only.
* Axis: Enhanced class with __getitem__ and __next__ to enable iteration over axis values.

## [v2.0.0-rc0] - 2023-01-31
### Added
* Series.to_rgb(): Added clip parameter whether clipping to DICOM window or
to histogram probabilities.
* Series.fuse_mask(): Color fusion of mask.

## [v2.0.0-dev6] - 2023-01-30
### Changed
* Collections.Study: studyTime attribute is datetime.time object.
* image_data.statistics: print patient, study and series properly.
* image_data.conversion: improved conversion of date/time for directory names.
### Fixed
* Collections.Study: Handle missing study date and/or time.

## [v2.0.0-dev5] - 2023-01-30
### Fixed
* DICOMPlugin: Catch errors when converting DICOM attributes to numbers.

## [v2.0.0-dev4] - 2023-01-16
### Fixed
* Use pydicom.valuerep.format_number_for_ds when writing float numbers with VR=DS.
### Changed
* Set writing_validation_mode to RAISE to notify when DICOM elements are illegal.

## [v2.0.0-dev3] - 2023-01-09
### Added
* Documentation on Collections classes.
### Fixed
* Re-examined the case of changing UIDs during dicom write. Corrected.

## [v2.0.0-dev2] - 2023-01-06
### Changed
* Study class: studyDate/studyTime are now datetime.datetime instances.
* Patient class: patientSize/patientWeight are now float numbers.
### Fixed
* Corrected UID handling from v2.0.0-dev1.

## [v2.0.0-dev1] - 2023-01-05
### Added
* Patient and Cohort classes: Patient is a collection of Study instances, while
Cohort is a collection of Patient instances.
* The dicom read has been modified to keep the UIDs of the input files.
This way SOPInstanceUIDs are correct when you later want to look up SOPInstanceUID from a DICOM PR.
* The series write() method now has an option to keep the UID when writing. The UIDs used to be modified at output to indicate that the data might have been modified. Do something like:

	a.write(destination, opts={'keep_uid': True})


## [v2.0.0-dev0] - 2022-12-19
### Added
* Study class: a collection of Series instances.
Sort images into separate Series depending on SeriesInstanceUID.
(https://github.com/erling6232/imagedata/issues/22)
* Simpler import statements in user code: from imagedata import Series, Study
* Add support Python 3.11 (https://github.com/erling6232/imagedata/issues/21)
### Changed
* `input_order='auto'`: Auto-detect the sorting of Series,
depending on which DICOM attribute varies.
The input_orders time/b/fa/te are attempted in order.
* `auto` is now the default input_order.
* DWI images will typically have varying time. Let `b` values override the time stamps
during auto-detect sorting of Series.

## [1.6.1]
### Fixed
* Viewer: self.callback_quit was uninitialized when show() was used.
* Series.__array_finalize__(): Copy Header object from any array object which has a Header object.
* Series.__getitem__(): Finalize ret object for all Series instances, independent on slicing status.
* Header.__init__(): No need to set self.axes explicitly.
* Series.axes(): Define RGB axis when last dimension is size 3 or 4 and uint8.
* Series.color: Color property is determined by the presence of an RGB axis. Do not set color property.
* Series.photometricInterpretation: Do not set color property.
* Remove all references to header.color. Color status is determined by the presence of an RGB axis.

## [1.6.0]
### Added
* show() and get_roi() works in Jupyter notebook, too.
* In notebook: Series.get_roi_mask() must be called after get_roi() to get the actual mask.

## [1.5.1]
### Fixed
* MyPolygonSelector.__init__(): define self._polygon_complete.
* Viewer.grid_from_roi(): Set input_order='none' for resulting mask when follow is False.
* Series.tags: Ensure that tag lists are always Numpy arrays.
* Series: Handle properly the situation where a template has wrong number of slices or tags.

## [1.5.0]
### Changed
* Improved reading of DICOM files. Each file is read once only.

## [1.4.5.4]
### Added
* Support for Python 3.10.
* Added documentation example using Series and FSL MCFLIRT.
### Fixed
* Fixed importlib_metadata handling for Python before 3.8.

## [1.4.5]
### Fixed
* Header.__make_DicomHeaderDict_from_template(): Catch IndexError exception when template size does not match data size.
* Documentation updates.

## [1.4.4]
### Added
* Support for pydicom version 2.3.
### Changed
* Do not scan all local subdirectories when looking up a specific file.
* Removed setup.py.
* AbstractPlugin.read(): Use try..finally to ensure files are closed.
* FilesystemArchive: Do not maintain a cache of local files.
### Fixed
* Using relative imports for internal imagedata modules.

## [1.4.3]
### Fixed
* Specify exact python versions supported.
* Verify that template axes are adjusted to present data.
* Refactor calculation of smallest/largest pixel value in image/series.
* image_data.calculator: When no indirs arguments, calculate a new image, optionally with template and geometry given.
* Series: Set default header when input is np.ndarray.
* ITKPlugin.get_image_from_numpy(): return image as np.ndarray, not itk matrix.
* Header.set_default_values(): Set default geometry.

## [1.4.2]
### Changed
* Set Pixel Representation depending on dtype.
* Handle DICOM signed integer depending on value of Pixel Representation.

## [1.4.1]
### Fixed
* Fixed problem where Window Center and Level with multiple pairs of windows were not read correctly.

## [1.4.0]
### Added
* New plugin architecture using python's entry_points.
* Added image_show console application.
### Changed
* imagedata_format_ps is split out in separate package.

## [1.3.8]
### Fixed
Dicomplugin.sort_images(): Re-raise exception when data cannot be sorted, or when tag is None.

## [1.3.7]
### Added
* Added Series.deepcopy().
### Changed
* Header class: hdr is now a Header instance. Was: dict. Dict is no longer accepted.
* Viewer class now inherits object class.
* Series.setDicomAttribute(): Always make a new attribute to avoid cross-talk after copying Series instances.
### Fixed
* Format plugin classes: Header.add_template() and Header.add_geometry are now Header member functions.

## [1.3.6]
### Added
* Accept Path object as url.
* Series.get_roi: New parameter `single` when only one slice per tag has a ROI.
* Series.to_rgb(): Use matplotlib colormaps to create color images. Add colormap and lut parameters.
* Display colorbar when colormap is not grayscale, and image is not RGB image.
* Series.to_rgb(): Added option 'norm' to determine normalization method. Methods implemented: 'linear' and 'log'. Modified behavior to honor normalization method.
### Changed
* Moved formats.ps to separate package. Thereby removed dependency on ghostscript package.
* Default colormap is 'Greys_r'.
* Viewer: Renamed option `cmap` to `colormap`.
* Set appropriate Window Center and Width for new Series instance.
* Viewer: Let the delta increment of Window Center and Width depend on actual value range. Avoid non-positive Window Width. Let Window Center be a floating point number when less than 2.
### Fixed
* NiftiPlugin: Stable version where SForm matrices are read and written properly for coronal orientation.
* DICOMPlugin: Do not scale pixel data when RescaleSlope == 1 and RescaleIntercept == 0.<|MERGE_RESOLUTION|>--- conflicted
+++ resolved
@@ -7,16 +7,12 @@
 
 <!--next-version-placeholder-->
 
-<<<<<<< HEAD
-## [v3.5.5-dev9] - 2024-05-15
+## [v3.5.5-rc3] - 2024-05-15
 ### Fixed
 * DICOMPlugin: Raise exception CannotSort when CSA header cannot be read.
 
-## [v3.5.5-dev8] - 2024-05-14
-=======
 ## [v3.5.5-rc2] - 2024-05-14
 ### Added
->>>>>>> 71f11d7c
 * DICOMPlugin: multiple acquisition numbers and slice thicknesses are resolved by
   keeping the thin slices only. Option `select_thickness` is used to select 'thin'
   slices (default), or 'thick' slices.
