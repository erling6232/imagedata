# Changelog / release notes

All notable changes to this project will be documented in this file.

The format is based on [Keep a Changelog](https://keepachangelog.com/en/1.0.0/),
and this project adheres to [Semantic Versioning](https://semver.org/spec/v2.0.0.html).

<!--next-version-placeholder-->

<<<<<<< HEAD
## [v3.2.4dev0] - 2023-11-09
=======
## [v3.2.4-dev0] - 2023-11-14
### Added
* Series.write(..., opts={'window': 'original'}): Use original
  window center/level from data object, do not calculate window
  from present data.
* Viewer: Accept MONOCHROME1 photometric interpretation, using the Greys colormap.
### Fixed
* Viewer: Re-enabled linked scrolling of several images series.
>>>>>>> 05a218ff

## [v3.2.3] - 2023-11-09
### Fixed
* Error in documentation example on drawing a time curve when mask is moved. Fixed.
* Viewer: Updated MyPolygonSelector to match Matplotlib 3.8.
* Require numpy < 1.25 as temporary fix, due to a mismatch where array_likes can override
  ufuncs if used as `where=`.

## [v3.2.3-dev0] - 2023-10-17
### Fixed
* Series: Protect for NaN values.
* Viewer: Protect for NaN values.
* Viewer: Display real part only of complex values.

## [v3.2.2] - 2023-10-11
### Fixed
* Added sphinx_rtd_theme as requirement.

## [v3.2.1] - 2023-10-11
### Fixed
* Added sphinx_rtd_theme to Sphinx conf.py.

## [v3.2.0] - 2023-10-11
### Added
* imagedata.__init__(): Import all plugins to enable plugin-specific initialisation,
   e.g. setting mimetypes.

## [v3.1.0] - 2023-09-05
### Fixed
* Restored logging facility in command-line utilities.
* Better logging when reader plugins fail.

## [v3.1.0-rc1] - 2023-09-01
### Fixed
* Collections error fixed.

## [v3.1.0-rc0] - 2023-09-01
### Added
* Viewer.update() and Viewer.onselect():
Call onselect when setting up display which includes a ROI.
This allows e.g. drawing a time curve on initial display.

### Fixed
* Corrected problem in collections where writing images failed when study datetime is None.
The study instance UID is used instead to construct directory names.

## [v3.0.0] - 2023-08-24
### Added
* Stable release.

### Changed
* Modified NIfTI reading/writing.
DICOM to NIfTI is now compatible with popular `dcm2niix` tool.

### Fixed
* Require itk-io version >= 5.3. Previous versions use the np.bool dtype.

## [v3.0.0-rc7] - 2023-08-23
### Fixed
* numpy.bool is deprecated.

## [v3.0.0-rc6] - 2023-08-17
### Fixed
* Series: Fixed a problem where calculated float window center and level could not be represented in DICOM DS tag.
Window center and level are now calculated using float32.
* Series: Calculate proper window center and level when a new instance is created.
* imagedata.formats.dicomplugin: write_slice will change Series into ndarray before rescaling content.
This avoids crosstalk with original window center and level in Series.

## [v3.0.0-rc5] - 2023-08-11
### Fixed
* imagedata.formats.niftiplugin: Corrected writing 4D images.
When the 4th dimension is not time, the zoom is set to 1.

### Added
* Series.show() and Series.get_roi() take an `ax` argument to show image in existing matplotlib Axes.
* Series.get_roi() takes an `onselect` callback function which is called when the ROI is modified.

## [v3.0.0-rc4] - 2023-08-10
### Changed
* Drop dependency on importlib_metadata.
* Require numpy version 1.19 or later.
* Require nibabel version 5.0.0 or later.
* Drop support for Python 3.7.
* imagedata.formats.niftiplugin: Use sform, not qform, when possible.
* Removed unused testing code.

## [v3.0.0-rc3] - 2023-08-09
### Fixed
* imagedata.formats.niftiplugin corrected for rotated volumes.
### Changed
* Drop support for Python 3.6.
* Require nibabel version 4.0.0 or later.

## [v3.0.0-rc2] - 2023-08-08
### Changed
* Series.align(): Resulting image is rounded to nearest integer when the moving image is integer.

## [v3.0.0-rc1] - 2023-08-07
### Fixed
* imagedata.formats.niftiplugin also calculates imagePositions on read.

## [v3.0.0-rc0] - 2023-08-03
### Changed
* imagedata.formats.niftiplugin improved to handle nifti files
like the popular tool dcm2niix (https://www.nitrc.org/projects/dcm2nii/).
* Notice that nifti files written with imagedata prior to version 3 will be incompatible
with version 3 onwards.

## [v2.1.2] - 2023-05-15
### Changed
* imagedata.apps.diffusion: Improved documentation.

## [v2.1.1] - 2023-05-15
### Changed
* Modified fetching package metadata and entry_points.
 
## [v2.1.0] - 2023-05-12
### Added
* imagedata.apps.diffusion module to extract diffusion MRI parameters.

## [v2.0.0] - 2023-02-13
### Added
* Study class: a collection of Series instances.
  Sort images into separate Series depending on SeriesInstanceUID.
  (https://github.com/erling6232/imagedata/issues/22)
* Patient and Cohort classes: Patient is a collection of Study instances,
  while Cohort is a collection of Patient instances.
* Simpler import statements in user code: `from imagedata import Series, Study`
* Add support Python 3.11 (https://github.com/erling6232/imagedata/issues/21)
* Series.to_rgb(): Added clip parameter whether clipping to DICOM window or
  to histogram probabilities.
* Series.fuse_mask(): Color fusion of mask.
* Added Series.align() method.
### Changed
* `input_order='auto'`: Auto-detect the sorting of Series,
  depending on which DICOM attribute varies.
  The input_orders time/b/fa/te are attempted in order.
* `auto` is now the default input_order.
* DWI images will typically have varying time. Let `b` values override the time stamps
  during auto-detect sorting of Series.
* The dicom read has been modified to keep the UIDs of the input files.
  This way SOPInstanceUIDs are correct when you later want to look up SOPInstanceUID from a DICOM PR.
* image_data.statistics: print patient, study and series properly.
* image_data.conversion: improved conversion of date/time for directory names.
* The series write() method now has an option to keep the UID when writing.
  The UIDs used to be modified at output to indicate that the data might have been modified.
  Do something like:

  a.write(destination, opts={'keep_uid': True})

### Fixed
* DICOMPlugin: Catch errors when converting DICOM attributes to numbers.
* Header.add_geometry() takes one template only.
* Axis: Enhanced class with __getitem__ and __next__ to enable iteration over axis values.

## [v2.0.0-rc2] - 2023-02-13
### Changed
* cmdline: Changed default input order to `auto`.

## [v2.0.0-rc1] - 2023-02-10
### Added
* Added Series.align() method.
### Fixed
* Header.add_geometry() takes one template only.
* Axis: Enhanced class with __getitem__ and __next__ to enable iteration over axis values.

## [v2.0.0-rc0] - 2023-01-31
### Added
* Series.to_rgb(): Added clip parameter whether clipping to DICOM window or
to histogram probabilities.
* Series.fuse_mask(): Color fusion of mask.

## [v2.0.0-dev6] - 2023-01-30
### Changed
* Collections.Study: studyTime attribute is datetime.time object.
* image_data.statistics: print patient, study and series properly.
* image_data.conversion: improved conversion of date/time for directory names.
### Fixed
* Collections.Study: Handle missing study date and/or time.

## [v2.0.0-dev5] - 2023-01-30
### Fixed
* DICOMPlugin: Catch errors when converting DICOM attributes to numbers.

## [v2.0.0-dev4] - 2023-01-16
### Fixed
* Use pydicom.valuerep.format_number_for_ds when writing float numbers with VR=DS.
### Changed
* Set writing_validation_mode to RAISE to notify when DICOM elements are illegal.

## [v2.0.0-dev3] - 2023-01-09
### Added
* Documentation on Collections classes.
### Fixed
* Re-examined the case of changing UIDs during dicom write. Corrected.

## [v2.0.0-dev2] - 2023-01-06
### Changed
* Study class: studyDate/studyTime are now datetime.datetime instances.
* Patient class: patientSize/patientWeight are now float numbers.
### Fixed
* Corrected UID handling from v2.0.0-dev1.

## [v2.0.0-dev1] - 2023-01-05
### Added
* Patient and Cohort classes: Patient is a collection of Study instances, while
Cohort is a collection of Patient instances.
* The dicom read has been modified to keep the UIDs of the input files.
This way SOPInstanceUIDs are correct when you later want to look up SOPInstanceUID from a DICOM PR.
* The series write() method now has an option to keep the UID when writing. The UIDs used to be modified at output to indicate that the data might have been modified. Do something like:

	a.write(destination, opts={'keep_uid': True})


## [v2.0.0-dev0] - 2022-12-19
### Added
* Study class: a collection of Series instances.
Sort images into separate Series depending on SeriesInstanceUID.
(https://github.com/erling6232/imagedata/issues/22)
* Simpler import statements in user code: from imagedata import Series, Study
* Add support Python 3.11 (https://github.com/erling6232/imagedata/issues/21)
### Changed
* `input_order='auto'`: Auto-detect the sorting of Series,
depending on which DICOM attribute varies.
The input_orders time/b/fa/te are attempted in order.
* `auto` is now the default input_order.
* DWI images will typically have varying time. Let `b` values override the time stamps
during auto-detect sorting of Series.

## [1.6.1]
### Fixed
* Viewer: self.callback_quit was uninitialized when show() was used.
* Series.__array_finalize__(): Copy Header object from any array object which has a Header object.
* Series.__getitem__(): Finalize ret object for all Series instances, independent on slicing status.
* Header.__init__(): No need to set self.axes explicitly.
* Series.axes(): Define RGB axis when last dimension is size 3 or 4 and uint8.
* Series.color: Color property is determined by the presence of an RGB axis. Do not set color property.
* Series.photometricInterpretation: Do not set color property.
* Remove all references to header.color. Color status is determined by the presence of an RGB axis.

## [1.6.0]
### Added
* show() and get_roi() works in Jupyter notebook, too.
* In notebook: Series.get_roi_mask() must be called after get_roi() to get the actual mask.

## [1.5.1]
### Fixed
* MyPolygonSelector.__init__(): define self._polygon_complete.
* Viewer.grid_from_roi(): Set input_order='none' for resulting mask when follow is False.
* Series.tags: Ensure that tag lists are always Numpy arrays.
* Series: Handle properly the situation where a template has wrong number of slices or tags.

## [1.5.0]
### Changed
* Improved reading of DICOM files. Each file is read once only.

## [1.4.5.4]
### Added
* Support for Python 3.10.
* Added documentation example using Series and FSL MCFLIRT.
### Fixed
* Fixed importlib_metadata handling for Python before 3.8.

## [1.4.5]
### Fixed
* Header.__make_DicomHeaderDict_from_template(): Catch IndexError exception when template size does not match data size.
* Documentation updates.

## [1.4.4]
### Added
* Support for pydicom version 2.3.
### Changed
* Do not scan all local subdirectories when looking up a specific file.
* Removed setup.py.
* AbstractPlugin.read(): Use try..finally to ensure files are closed.
* FilesystemArchive: Do not maintain a cache of local files.
### Fixed
* Using relative imports for internal imagedata modules.

## [1.4.3]
### Fixed
* Specify exact python versions supported.
* Verify that template axes are adjusted to present data.
* Refactor calculation of smallest/largest pixel value in image/series.
* image_data.calculator: When no indirs arguments, calculate a new image, optionally with template and geometry given.
* Series: Set default header when input is np.ndarray.
* ITKPlugin.get_image_from_numpy(): return image as np.ndarray, not itk matrix.
* Header.set_default_values(): Set default geometry.

## [1.4.2]
### Changed
* Set Pixel Representation depending on dtype.
* Handle DICOM signed integer depending on value of Pixel Representation.

## [1.4.1]
### Fixed
* Fixed problem where Window Center and Level with multiple pairs of windows were not read correctly.

## [1.4.0]
### Added
* New plugin architecture using python's entry_points.
* Added image_show console application.
### Changed
* imagedata_format_ps is split out in separate package.

## [1.3.8]
### Fixed
Dicomplugin.sort_images(): Re-raise exception when data cannot be sorted, or when tag is None.

## [1.3.7]
### Added
* Added Series.deepcopy().
### Changed
* Header class: hdr is now a Header instance. Was: dict. Dict is no longer accepted.
* Viewer class now inherits object class.
* Series.setDicomAttribute(): Always make a new attribute to avoid cross-talk after copying Series instances.
### Fixed
* Format plugin classes: Header.add_template() and Header.add_geometry are now Header member functions.

## [1.3.6]
### Added
* Accept Path object as url.
* Series.get_roi: New parameter `single` when only one slice per tag has a ROI.
* Series.to_rgb(): Use matplotlib colormaps to create color images. Add colormap and lut parameters.
* Display colorbar when colormap is not grayscale, and image is not RGB image.
* Series.to_rgb(): Added option 'norm' to determine normalization method. Methods implemented: 'linear' and 'log'. Modified behavior to honor normalization method.
### Changed
* Moved formats.ps to separate package. Thereby removed dependency on ghostscript package.
* Default colormap is 'Greys_r'.
* Viewer: Renamed option `cmap` to `colormap`.
* Set appropriate Window Center and Width for new Series instance.
* Viewer: Let the delta increment of Window Center and Width depend on actual value range. Avoid non-positive Window Width. Let Window Center be a floating point number when less than 2.
### Fixed
* NiftiPlugin: Stable version where SForm matrices are read and written properly for coronal orientation.
* DICOMPlugin: Do not scale pixel data when RescaleSlope == 1 and RescaleIntercept == 0.<|MERGE_RESOLUTION|>--- conflicted
+++ resolved
@@ -7,9 +7,6 @@
 
 <!--next-version-placeholder-->
 
-<<<<<<< HEAD
-## [v3.2.4dev0] - 2023-11-09
-=======
 ## [v3.2.4-dev0] - 2023-11-14
 ### Added
 * Series.write(..., opts={'window': 'original'}): Use original
@@ -18,7 +15,6 @@
 * Viewer: Accept MONOCHROME1 photometric interpretation, using the Greys colormap.
 ### Fixed
 * Viewer: Re-enabled linked scrolling of several images series.
->>>>>>> 05a218ff
 
 ## [v3.2.3] - 2023-11-09
 ### Fixed
